--- conflicted
+++ resolved
@@ -9,12 +9,9 @@
 	"container/heap"
 	"errors"
 	"fmt"
-<<<<<<< HEAD
-=======
 	"math"
 	"sort"
 	"strings"
->>>>>>> 6adc0f1a
 )
 
 // A Cell represents a point on a Grid map. It has an X and Y value for the position, a Cost, which influences which Cells are
@@ -38,15 +35,8 @@
 	Data [][]*Cell
 }
 
-<<<<<<< HEAD
 // NewGrid returns a new Grid of (gridWidth x gridHeight) size.
 func NewGrid(gridWidth, gridHeight int) *Grid {
-=======
-// NewGrid returns a new Grid of (gridWidth x gridHeight) size. cellWidth and cellHeight changes the size of each Cell in the Grid.
-// This is used to translate world position to Cell positions (i.e. the Cell position [2, 5] with a CellWidth and CellHeight of
-// [16, 16] would be the world position [32, 80]). To add height to the grid, use AddHeightMap() or SetHeightLevel().
-func NewGrid(gridWidth, gridHeight, cellWidth, cellHeight int) *Grid {
->>>>>>> 6adc0f1a
 
 	m := &Grid{}
 
@@ -67,15 +57,8 @@
 }
 
 // NewGridFromStringArrays creates a Grid map from a 1D array of strings. Each string becomes a row of Cells, each
-<<<<<<< HEAD
 // with one rune as its character.
 func NewGridFromStringArrays(arrays []string) *Grid {
-=======
-// with one rune as its character. cellWidth and cellHeight changes the size of each Cell in the Grid. This is used to
-// translate world position to Cell positions (i.e. the Cell position [2, 5] with a CellWidth and CellHeight of
-// [16, 16] would be the world positon [32, 80]). To add height levels, look at: AddHeightMap() or SetHeightLevel()
-func NewGridFromStringArrays(arrays []string, cellWidth, cellHeight int) *Grid {
->>>>>>> 6adc0f1a
 
 	m := &Grid{}
 
@@ -98,16 +81,8 @@
 
 }
 
-<<<<<<< HEAD
 // NewGridFromRuneArrays creates a Grid map from a 2D array of runes. Each individual Rune becomes a Cell in the resulting Grid.
 func NewGridFromRuneArrays(arrays [][]rune) *Grid {
-=======
-// NewGridFromRuneArrays creates a Grid map from a 2D array of runes. Each individual Rune becomes a Cell in the resulting
-// Grid. cellWidth and cellHeight changes the size of each Cell in the Grid. This is used to translate world position to Cell
-// positions (i.e. the Cell position [2, 5] with a CellWidth and CellHeight of [16, 16] would be the world position [32, 80]).
-// To add height levels, look at: AddHeightMap()
-func NewGridFromRuneArrays(arrays [][]rune, cellWidth, cellHeight int) *Grid {
->>>>>>> 6adc0f1a
 
 	m := &Grid{}
 
